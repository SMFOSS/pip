--- conflicted
+++ resolved
@@ -50,7 +50,6 @@
 class BadCommand(Exception):
     """Raised when virtualenv or a command is not found"""
 
-<<<<<<< HEAD
 try:
     any
 except NameError:
@@ -60,14 +59,6 @@
                 return True
         return False
 
-def is_framework_layout(path):
-    """Return True if the current platform is the default Python of Mac OS X
-    which installs scripts in /usr/local/bin"""
-    return (sys.platform[:6] == 'darwin' and
-            (path[:9] == '/Library/' or path[:16] == '/System/Library/'))
-
-=======
->>>>>>> 293c6d43
 if getattr(sys, 'real_prefix', None):
     ## FIXME: is build/ a good name?
     build_prefix = os.path.join(sys.prefix, 'build')
@@ -88,14 +79,9 @@
     config_filename = 'pip.cfg'
 else:
     bin_py = os.path.join(sys.prefix, 'bin')
-<<<<<<< HEAD
     config_filename = '.pip.cfg'
-    # Forcing to use /usr/local/bin for Mac OS X framework installs
-    if is_framework_layout(sys.prefix):
-=======
     # Forcing to use /usr/local/bin for standard Mac OS X framework installs
     if sys.platform[:6] == 'darwin' and sys.prefix[:16] == '/System/Library/':
->>>>>>> 293c6d43
         bin_py = '/usr/local/bin'
 
 class ConfigOptionParser(optparse.OptionParser):
@@ -179,6 +165,22 @@
 except pkg_resources.DistributionNotFound:
     # when running pip.py without installing
     version=None
+
+def rmtree_errorhandler(func, path, exc_info):
+    """On Windows, the files in .svn are read-only, so when rmtree() tries to
+    remove them, an exception is thrown.  We catch that here, remove the
+    read-only attribute, and hopefully continue without problems."""
+    exctype, value = exc_info[:2]
+    # lookin for a windows error
+    if exctype is not WindowsError or 'Access is denied' not in str(value):
+        raise
+    # file type should currently be read only
+    if ((os.stat(path).st_mode & stat.S_IREAD) != stat.S_IREAD):
+        raise
+    # convert to read/write
+    os.chmod(path, stat.S_IWRITE)
+    # use the original function to repeat the operation
+    func(path)
 
 class VcsSupport(object):
     _registry = {}
@@ -4222,22 +4224,6 @@
 ############################################################
 ## Utility functions
 
-def rmtree_errorhandler(func, path, exc_info):
-    """On Windows, the files in .svn are read-only, so when rmtree() tries to
-    remove them, an exception is thrown.  We catch that here, remove the
-    read-only attribute, and hopefully continue without problems."""
-    exctype, value = exc_info[:2]
-    # lookin for a windows error
-    if exctype is not WindowsError or 'Access is denied' not in str(value):
-        raise
-    # file type should currently be read only
-    if ((os.stat(path).st_mode & stat.S_IREAD) != stat.S_IREAD):
-        raise
-    # convert to read/write
-    os.chmod(path, stat.S_IWRITE)
-    # use the original function to repeat the operation
-    func(path)
-
 def is_svn_page(html):
     """Returns true if the page appears to be the index page of an svn repository"""
     return (re.search(r'<title>[^<]*Revision \d+:', html)
